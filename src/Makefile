--- conflicted
+++ resolved
@@ -21,12 +21,12 @@
 LIBXGPU = libxgpu.dll
 else
 NVCCFLAGS = -Xcompiler -fopenmp -Xcompiler -D_REENTRANT -Xcompiler -Wall
-LFLAGS = -L$(CUDA_LIBDIR) -L. -lrt #-lcudart
+LFLAGS = -L$(CUDA_LIBDIR) -L.
 RPATH = -Xlinker -rpath,'$${ORIGIN}:$${ORIGIN}/../lib'
 LIBXGPU = libxgpu.so
 endif
 
-NVCCFLAGS += $(DEBUG) -arch=$(CUDA_ARCH) -Xptxas -abi=no --ptxas-options=-v -prec-sqrt=false -Xcompiler -fPIC 
+NVCCFLAGS += $(DEBUG) -arch=$(CUDA_ARCH) -Xptxas -abi=no --ptxas-options=-v -prec-sqrt=false -Xcompiler -fPIC
 NVCCFLAGS += -DTEXTURE_DIM=$(TEXTURE_DIM)
 
 ifeq ($(strip $(CUDA_ARCH)),sm_35)
@@ -138,11 +138,7 @@
 all: cuda_correlator xgpuinfo $(LIBXGPU)
 
 cuda_correlator: $(CUDA_CORRELATOR_OBJS) $(LIBXGPU)
-<<<<<<< HEAD
-	$(NVCC) $(NVCCFLAGS) $^ -o $@ $(LFLAGS) $(RPATH) -lxgpu -lrt
-=======
-	$(NVCC) $(NVCCFLAGS) $(CUDA_CORRELATOR_OBJS) -o $@ $(LFLAGS) $(RPATH) -lxgpu
->>>>>>> 0e1f7685
+	$(NVCC) $(NVCCFLAGS) $(CUDA_CORRELATOR_OBJS) -o $@ $(LFLAGS) $(RPATH) -lxgpu -lrt
 
 xgpuinfo: $(XGPUINFO_OBJS) $(LIBXGPU)
 	$(NVCC) $(NVCCFLAGS) $(XGPUINFO_OBJS) -o $@ $(LFLAGS) $(RPATH) -lxgpu
